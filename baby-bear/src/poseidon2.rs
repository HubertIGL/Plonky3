--- conflicted
+++ resolved
@@ -145,11 +145,7 @@
     use core::array;
 
     use p3_field::AbstractField;
-<<<<<<< HEAD
     use p3_poseidon2::{Poseidon2, Poseidon2ExternalMatrixHL};
-=======
-    use p3_poseidon2::{Poseidon2, Poseidon2ExternalMatrixGeneral};
->>>>>>> 72606970
 
     use super::*;
 
@@ -174,7 +170,6 @@
         const ROUNDS_P: usize = 13;
 
         // Our Poseidon2 implementation.
-<<<<<<< HEAD
         let poseidon2: Poseidon2<F, Poseidon2ExternalMatrixHL, DiffusionMatrixBabybear, WIDTH, D> =
             Poseidon2::new(
                 ROUNDS_F,
@@ -186,25 +181,6 @@
                 to_babybear_array(HL_BABYBEAR_16_INTERNAL_ROUND_CONSTANTS).to_vec(),
                 DiffusionMatrixBabybear,
             );
-
-=======
-        let poseidon2: Poseidon2<
-            BabyBear,
-            Poseidon2ExternalMatrixGeneral,
-            DiffusionMatrixBabybear,
-            WIDTH,
-            D,
-        > = Poseidon2::new(
-            ROUNDS_F,
-            HL_BABYBEAR_16_EXTERNAL_ROUND_CONSTANTS
-                .map(to_babybear_array)
-                .to_vec(),
-            Poseidon2ExternalMatrixGeneral,
-            ROUNDS_P,
-            to_babybear_array(HL_BABYBEAR_16_INTERNAL_ROUND_CONSTANTS).to_vec(),
-            DiffusionMatrixBabybear,
-        );
->>>>>>> 72606970
         poseidon2.permute_mut(input);
     }
 
