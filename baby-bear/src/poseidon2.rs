//! Implementation of Poseidon2, see: https://eprint.iacr.org/2023/323

//! For now we recreate the implementation given in:
//! https://github.com/HorizenLabs/poseidon2/blob/main/plain_implementations/src/poseidon2/poseidon2_instance_goldilocks.rs
//! This uses the constants below along with using the 4x4 matrix:
//! [[5, 7, 1, 3], [4, 6, 1, 1], [1, 3, 5, 7], [1, 1, 4, 6]]
//! to build the 4t x 4t matrix used for the external (full) rounds).

//! Long term we will use more optimised internal and external linear layers.

use p3_poseidon2::{matmul_internal, DiffusionPermutation};
use p3_symmetric::Permutation;

use crate::{monty_reduce, to_babybear_array, BabyBear};

const MATRIX_DIAG_16_BABYBEAR_U32: [u32; 16] = [
    0x0a632d94, 0x6db657b7, 0x56fbdc9e, 0x052b3d8a, 0x33745201, 0x5c03108c, 0x0beba37b, 0x258c2e8b,
    0x12029f39, 0x694909ce, 0x6d231724, 0x21c3b222, 0x3c0904a5, 0x01d6acda, 0x27705c83, 0x5231c802,
];

const MATRIX_DIAG_24_BABYBEAR_U32: [u32; 24] = [
    0x409133f0, 0x1667a8a1, 0x06a6c7b6, 0x6f53160e, 0x273b11d1, 0x03176c5d, 0x72f9bbf9, 0x73ceba91,
    0x5cdef81d, 0x01393285, 0x46daee06, 0x065d7ba6, 0x52d72d6f, 0x05dd05e0, 0x3bab4b63, 0x6ada3842,
    0x2fc5fbec, 0x770d61b0, 0x5715aae9, 0x03ef0e90, 0x75b6c770, 0x242adf5f, 0x00d0ca4c, 0x36c0e388,
];

// These correspond to the internal poseidon2 matrix: 1 + D(v)
// Here 1 is the constant matrix of 1's and D(v) is the diagonal matrix with diagonal given by v.

// Convert the above arrays of u32's into arrays of BabyBear field elements saved in MONTY form.
pub(crate) const MATRIX_DIAG_16_BABYBEAR_MONTY: [BabyBear; 16] =
    to_babybear_array(MATRIX_DIAG_16_BABYBEAR_U32);
pub(crate) const MATRIX_DIAG_24_BABYBEAR_MONTY: [BabyBear; 24] =
    to_babybear_array(MATRIX_DIAG_24_BABYBEAR_U32);

// With some more work we can find more optimal choices for v:
// Two optimised diffusion matrices for Babybear16:
// Small entries: [-2, 1, 2, 3, 4, 5, 6, 7, 8, 9, 10, 11, 12, 14, 15, 16]
// Power of 2 entries: [-2,   1,   2,   4,   8,  16,  32,  64, 128, 256, 512, 1024, 2048, 4096, 8192, 32768]
//                   = [ 0, 2^0, 2^1, 2^2, 2^3, 2^4, 2^5, 2^6, 2^7, 2^8, 2^9, 2^10, 2^11, 2^12, 2^13, 2^15]

// In order to use these to their fullest potential we need to slightly reimage what the matrix looks like.
// Note that if (1 + D(v)) is a valid matrix then so is r(1 + D(v)) for any constant scalar r. Hence we should operate
// such that (1 + D(v)) is the monty form of the matrix. This should allow for some delayed reduction tricks.

const MATRIX_DIAG_16_MONTY_SHIFTS: [i32; 16] =
    [-64, 0, 1, 2, 3, 4, 5, 6, 7, 8, 9, 10, 11, 13, 15, 16];

fn matmul_internal_shift<const WIDTH: usize>(
    state: &mut [BabyBear; WIDTH],
    mat_internal_diag_shifts: [i32; WIDTH],
) {
    let sum: u64 = state.iter().cloned().map(|x| x.value as u64).sum();
    state[0] = BabyBear {
        value: monty_reduce(sum),
    };
    for i in 1..WIDTH {
        let result = ((state[i].value as u64) << mat_internal_diag_shifts[i]) + sum;
        state[i] = BabyBear {
            value: monty_reduce(result),
        };
    }
}

#[derive(Debug, Clone, Default)]
pub struct DiffusionMatrixBabybear;

impl Permutation<[BabyBear; 16]> for DiffusionMatrixBabybear {
    fn permute_mut(&self, state: &mut [BabyBear; 16]) {
        matmul_internal::<BabyBear, BabyBear, 16>(state, MATRIX_DIAG_16_BABYBEAR_MONTY);
    }
}

impl DiffusionPermutation<BabyBear, 16> for DiffusionMatrixBabybear {}

impl Permutation<[BabyBear; 24]> for DiffusionMatrixBabybear {
    fn permute_mut(&self, state: &mut [BabyBear; 24]) {
        matmul_internal::<BabyBear, BabyBear, 24>(state, MATRIX_DIAG_24_BABYBEAR_MONTY);
    }
}

impl DiffusionPermutation<BabyBear, 24> for DiffusionMatrixBabybear {}

#[derive(Debug, Clone, Default)]
pub struct DiffusionMatrixBabybearScalar;

impl Permutation<[BabyBear; 16]> for DiffusionMatrixBabybearScalar {
    fn permute_mut(&self, state: &mut [BabyBear; 16]) {
        matmul_internal_shift::<16>(state, MATRIX_DIAG_16_MONTY_SHIFTS);
    }
}

impl DiffusionPermutation<BabyBear, 16> for DiffusionMatrixBabybearScalar {}

pub const HL_BABYBEAR_16_EXTERNAL_ROUND_CONSTANTS: [[u32; 16]; 8] = [
    [
        0x69cbb6af, 0x46ad93f9, 0x60a00f4e, 0x6b1297cd, 0x23189afe, 0x732e7bef, 0x72c246de,
        0x2c941900, 0x0557eede, 0x1580496f, 0x3a3ea77b, 0x54f3f271, 0x0f49b029, 0x47872fe1,
        0x221e2e36, 0x1ab7202e,
    ],
    [
        0x487779a6, 0x3851c9d8, 0x38dc17c0, 0x209f8849, 0x268dcee8, 0x350c48da, 0x5b9ad32e,
        0x0523272b, 0x3f89055b, 0x01e894b2, 0x13ddedde, 0x1b2ef334, 0x7507d8b4, 0x6ceeb94e,
        0x52eb6ba2, 0x50642905,
    ],
    [
        0x05453f3f, 0x06349efc, 0x6922787c, 0x04bfff9c, 0x768c714a, 0x3e9ff21a, 0x15737c9c,
        0x2229c807, 0x0d47f88c, 0x097e0ecc, 0x27eadba0, 0x2d7d29e4, 0x3502aaa0, 0x0f475fd7,
        0x29fbda49, 0x018afffd,
    ],
    [
        0x0315b618, 0x6d4497d1, 0x1b171d9e, 0x52861abd, 0x2e5d0501, 0x3ec8646c, 0x6e5f250a,
        0x148ae8e6, 0x17f5fa4a, 0x3e66d284, 0x0051aa3b, 0x483f7913, 0x2cfe5f15, 0x023427ca,
        0x2cc78315, 0x1e36ea47,
    ],
    [
        0x7290a80d, 0x6f7e5329, 0x598ec8a8, 0x76a859a0, 0x6559e868, 0x657b83af, 0x13271d3f,
        0x1f876063, 0x0aeeae37, 0x706e9ca6, 0x46400cee, 0x72a05c26, 0x2c589c9e, 0x20bd37a7,
        0x6a2d3d10, 0x20523767,
    ],
    [
        0x5b8fe9c4, 0x2aa501d6, 0x1e01ac3e, 0x1448bc54, 0x5ce5ad1c, 0x4918a14d, 0x2c46a83f,
        0x4fcf6876, 0x61d8d5c8, 0x6ddf4ff9, 0x11fda4d3, 0x02933a8f, 0x170eaf81, 0x5a9c314f,
        0x49a12590, 0x35ec52a1,
    ],
    [
        0x58eb1611, 0x5e481e65, 0x367125c9, 0x0eba33ba, 0x1fc28ded, 0x066399ad, 0x0cbec0ea,
        0x75fd1af0, 0x50f5bf4e, 0x643d5f41, 0x6f4fe718, 0x5b3cbbde, 0x1e3afb3e, 0x296fb027,
        0x45e1547b, 0x4a8db2ab,
    ],
    [
        0x59986d19, 0x30bcdfa3, 0x1db63932, 0x1d7c2824, 0x53b33681, 0x0673b747, 0x038a98a3,
        0x2c5bce60, 0x351979cd, 0x5008fb73, 0x547bca78, 0x711af481, 0x3f93bf64, 0x644d987b,
        0x3c8bcd87, 0x608758b8,
    ],
];

pub const HL_BABYBEAR_16_INTERNAL_ROUND_CONSTANTS: [u32; 13] = [
    0x5a8053c0, 0x693be639, 0x3858867d, 0x19334f6b, 0x128f0fd8, 0x4e2b1ccb, 0x61210ce0, 0x3c318939,
    0x0b5b2f22, 0x2edb11d5, 0x213effdf, 0x0cac4606, 0x241af16d,
];

#[cfg(test)]
mod tests {
    use core::array;

    use p3_field::AbstractField;
    use p3_poseidon2::{Poseidon2, Poseidon2ExternalMatrixHL};

    use super::*;

    type F = BabyBear;

    #[test]
    fn test_poseidon2_constants() {
        let monty_constant = MATRIX_DIAG_16_BABYBEAR_U32.map(F::from_canonical_u32);
        assert_eq!(monty_constant, MATRIX_DIAG_16_BABYBEAR_MONTY);

        let monty_constant = MATRIX_DIAG_24_BABYBEAR_U32.map(F::from_canonical_u32);
        assert_eq!(monty_constant, MATRIX_DIAG_24_BABYBEAR_MONTY);
    }

    // A function which recreates the poseidon2 implementation in
    // https://github.com/HorizenLabs/poseidon2

    fn hl_poseidon2_babybear_width_16(input: &mut [F; 16]) {
        const WIDTH: usize = 16;
        const D: u64 = 7;
        const ROUNDS_F: usize = 8;
        const ROUNDS_P: usize = 13;

        // Our Poseidon2 implementation.
<<<<<<< HEAD
        let poseidon2: Poseidon2<F, Poseidon2ExternalMatrixHL, DiffusionMatrixBabybear, WIDTH, D> =
            Poseidon2::new(
                ROUNDS_F,
                HL_BABYBEAR_16_EXTERNAL_ROUND_CONSTANTS
                    .map(to_babybear_array)
                    .to_vec(),
                Poseidon2ExternalMatrixHL,
                ROUNDS_P,
                to_babybear_array(HL_BABYBEAR_16_INTERNAL_ROUND_CONSTANTS).to_vec(),
                DiffusionMatrixBabybear,
            );
=======
        let poseidon2: Poseidon2<
            BabyBear,
            Poseidon2ExternalMatrixHL,
            DiffusionMatrixBabybear,
            WIDTH,
            D,
        > = Poseidon2::new(
            ROUNDS_F,
            HL_BABYBEAR_16_EXTERNAL_ROUND_CONSTANTS
                .map(to_babybear_array)
                .to_vec(),
            Poseidon2ExternalMatrixHL,
            ROUNDS_P,
            to_babybear_array(HL_BABYBEAR_16_INTERNAL_ROUND_CONSTANTS).to_vec(),
            DiffusionMatrixBabybear,
        );
>>>>>>> e4b7902f
        poseidon2.permute_mut(input);
    }

    /// Test on the constant 0 input.
    #[test]
    fn test_poseidon2_width_16_zeroes() {
        let mut input: [F; 16] = [0_u32; 16].map(F::from_wrapped_u32);

        let expected: [F; 16] = [
            1337856655, 1843094405, 328115114, 964209316, 1365212758, 1431554563, 210126733,
            1214932203, 1929553766, 1647595522, 1496863878, 324695999, 1569728319, 1634598391,
            597968641, 679989771,
        ]
        .map(F::from_canonical_u32);
        hl_poseidon2_babybear_width_16(&mut input);
        assert_eq!(input, expected);
    }

    /// Test on the input 0..16.
    #[test]
    fn test_poseidon2_width_16_range() {
        let mut input: [F; 16] = array::from_fn(|i| F::from_wrapped_u32(i as u32));

        let expected: [F; 16] = [
            896560466, 771677727, 128113032, 1378976435, 160019712, 1452738514, 682850273,
            223500421, 501450187, 1804685789, 1671399593, 1788755219, 1736880027, 1352180784,
            1928489698, 1128802977,
        ]
        .map(F::from_canonical_u32);
        hl_poseidon2_babybear_width_16(&mut input);
        assert_eq!(input, expected);
    }

    /// Test on a roughly random input.
    /// This random input is generated by the following sage code:
    /// set_random_seed(2468)
    /// vector([ZZ.random_element(2**31) for t in range(16)])
    #[test]
    fn test_poseidon2_width_16_random() {
        let mut input: [F; 16] = [
            1179785652, 1291567559, 66272299, 471640172, 653876821, 478855335, 871063984,
            540251327, 1506944720, 1403776782, 770420443, 126472305, 1535928603, 1017977016,
            818646757, 359411429,
        ]
        .map(F::from_wrapped_u32);

        let expected: [F; 16] = [
            1736862924, 1950079822, 952072292, 1965704005, 236226362, 1113998185, 1624488077,
            391891139, 1194078311, 1040746778, 1898067001, 774167026, 193702242, 859952892,
            732204701, 1744970965,
        ]
        .map(F::from_canonical_u32);

        hl_poseidon2_babybear_width_16(&mut input);
        assert_eq!(input, expected);
    }
}<|MERGE_RESOLUTION|>--- conflicted
+++ resolved
@@ -170,19 +170,6 @@
         const ROUNDS_P: usize = 13;
 
         // Our Poseidon2 implementation.
-<<<<<<< HEAD
-        let poseidon2: Poseidon2<F, Poseidon2ExternalMatrixHL, DiffusionMatrixBabybear, WIDTH, D> =
-            Poseidon2::new(
-                ROUNDS_F,
-                HL_BABYBEAR_16_EXTERNAL_ROUND_CONSTANTS
-                    .map(to_babybear_array)
-                    .to_vec(),
-                Poseidon2ExternalMatrixHL,
-                ROUNDS_P,
-                to_babybear_array(HL_BABYBEAR_16_INTERNAL_ROUND_CONSTANTS).to_vec(),
-                DiffusionMatrixBabybear,
-            );
-=======
         let poseidon2: Poseidon2<
             BabyBear,
             Poseidon2ExternalMatrixHL,
@@ -199,7 +186,6 @@
             to_babybear_array(HL_BABYBEAR_16_INTERNAL_ROUND_CONSTANTS).to_vec(),
             DiffusionMatrixBabybear,
         );
->>>>>>> e4b7902f
         poseidon2.permute_mut(input);
     }
 
