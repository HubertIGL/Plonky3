use alloc::string::String;
use alloc::vec;
use alloc::vec::Vec;

use p3_field::{reduce_32, split_32, ExtensionField, Field, PrimeField, PrimeField32};
use p3_symmetric::{CryptographicPermutation, Hash};

use crate::{CanObserve, CanSample, CanSampleBits, FieldChallenger};

<<<<<<< HEAD
/// A challenger that operates natively on PF but produces challenges of F: PrimeField32.
///
/// Used for optimizing the cost of recursive proof verification of STARKs in SNARKs.
/// 
/// SAFETY: There are some bias complications with using this challenger. In particular, 
/// samples are actually random in [0, 2^32) and then reduced to be in F. This means that
/// elements of F have two possible values they map from, instead of just one.
#[derive(Clone)]
pub struct MultiField32Challenger<F, PF, P, const WIDTH: usize>
=======
/// Given a cryptographic permutation that operates on `[Field; WIDTH]`, produces a challenger
/// that can observe and sample `PrimeField64` elements.  Can also observe values with
/// `Hash<F, PF, N>` type.
#[derive(Clone, Debug)]
pub struct MultiFieldChallenger<F, PF, P, const WIDTH: usize>
>>>>>>> 54ed71d6
where
    F: PrimeField32,
    PF: Field,
    P: CryptographicPermutation<[PF; WIDTH]>,
{
    sponge_state: [PF; WIDTH],
    input_buffer: Vec<F>,
    output_buffer: Vec<F>,
    permutation: P,
    num_f_elms: usize,
}

impl<F, PF, P, const WIDTH: usize> MultiField32Challenger<F, PF, P, WIDTH>
where
    F: PrimeField32,
    PF: Field,
    P: CryptographicPermutation<[PF; WIDTH]>,
{
    pub fn new(permutation: P) -> Result<Self, String> {
        if F::order() >= PF::order() {
            return Err(String::from("F::order() must be less than PF::order()"));
        }
        let num_f_elms = PF::bits() / F::bits();
        Ok(Self {
            sponge_state: [PF::default(); WIDTH],
            input_buffer: vec![],
            output_buffer: vec![],
            permutation,
            num_f_elms,
        })
    }
}

impl<F, PF, P, const WIDTH: usize> MultiField32Challenger<F, PF, P, WIDTH>
where
    F: PrimeField32,
    PF: PrimeField,
    P: CryptographicPermutation<[PF; WIDTH]>,
{
    fn duplexing(&mut self) {
        assert!(self.input_buffer.len() <= self.num_f_elms * WIDTH);

        for (i, f_chunk) in self.input_buffer.chunks(self.num_f_elms).enumerate() {
            self.sponge_state[i] = reduce_32(f_chunk);
        }
        self.input_buffer.clear();

        // Apply the permutation.
        self.permutation.permute_mut(&mut self.sponge_state);

        self.output_buffer.clear();
        for &pf_val in self.sponge_state.iter() {
            let f_vals = split_32(pf_val, self.num_f_elms);
            for f_val in f_vals {
                self.output_buffer.push(f_val);
            }
        }
    }
}

impl<F, PF, P, const WIDTH: usize> FieldChallenger<F> for MultiField32Challenger<F, PF, P, WIDTH>
where
    F: PrimeField32,
    PF: PrimeField,
    P: CryptographicPermutation<[PF; WIDTH]>,
{
}

impl<F, PF, P, const WIDTH: usize> CanObserve<F> for MultiField32Challenger<F, PF, P, WIDTH>
where
    F: PrimeField32,
    PF: PrimeField,
    P: CryptographicPermutation<[PF; WIDTH]>,
{
    fn observe(&mut self, value: F) {
        // Any buffered output is now invalid.
        self.output_buffer.clear();

        self.input_buffer.push(value);

        if self.input_buffer.len() == self.num_f_elms * WIDTH {
            self.duplexing();
        }
    }
}

impl<F, PF, const N: usize, P, const WIDTH: usize> CanObserve<[F; N]>
    for MultiField32Challenger<F, PF, P, WIDTH>
where
    F: PrimeField32,
    PF: PrimeField,
    P: CryptographicPermutation<[PF; WIDTH]>,
{
    fn observe(&mut self, values: [F; N]) {
        for value in values {
            self.observe(value);
        }
    }
}

impl<F, PF, const N: usize, P, const WIDTH: usize> CanObserve<Hash<F, PF, N>>
    for MultiField32Challenger<F, PF, P, WIDTH>
where
    F: PrimeField32,
    PF: PrimeField,
    P: CryptographicPermutation<[PF; WIDTH]>,
{
    fn observe(&mut self, values: Hash<F, PF, N>) {
        for pf_val in values {
            let f_vals: Vec<F> = split_32(pf_val, self.num_f_elms);
            for f_val in f_vals {
                self.observe(f_val);
            }
        }
    }
}

// for TrivialPcs
impl<F, PF, P, const WIDTH: usize> CanObserve<Vec<Vec<F>>>
    for MultiField32Challenger<F, PF, P, WIDTH>
where
    F: PrimeField32,
    PF: PrimeField,
    P: CryptographicPermutation<[PF; WIDTH]>,
{
    fn observe(&mut self, valuess: Vec<Vec<F>>) {
        for values in valuess {
            for value in values {
                self.observe(value);
            }
        }
    }
}

impl<F, EF, PF, P, const WIDTH: usize> CanSample<EF> for MultiField32Challenger<F, PF, P, WIDTH>
where
    F: PrimeField32,
    EF: ExtensionField<F>,
    PF: PrimeField,
    P: CryptographicPermutation<[PF; WIDTH]>,
{
    fn sample(&mut self) -> EF {
        EF::from_base_fn(|_| {
            // If we have buffered inputs, we must perform a duplexing so that the challenge will
            // reflect them. Or if we've run out of outputs, we must perform a duplexing to get more.
            if !self.input_buffer.is_empty() || self.output_buffer.is_empty() {
                self.duplexing();
            }

            self.output_buffer
                .pop()
                .expect("Output buffer should be non-empty")
        })
    }
}

impl<F, PF, P, const WIDTH: usize> CanSampleBits<usize> for MultiField32Challenger<F, PF, P, WIDTH>
where
    F: PrimeField32,
    PF: PrimeField,
    P: CryptographicPermutation<[PF; WIDTH]>,
{
    fn sample_bits(&mut self, bits: usize) -> usize {
        debug_assert!(bits < (usize::BITS as usize));
        debug_assert!((1 << bits) < F::ORDER_U64);
        let rand_f: F = self.sample();
        let rand_usize = rand_f.as_canonical_u64() as usize;
        rand_usize & ((1 << bits) - 1)
    }
}<|MERGE_RESOLUTION|>--- conflicted
+++ resolved
@@ -7,7 +7,6 @@
 
 use crate::{CanObserve, CanSample, CanSampleBits, FieldChallenger};
 
-<<<<<<< HEAD
 /// A challenger that operates natively on PF but produces challenges of F: PrimeField32.
 ///
 /// Used for optimizing the cost of recursive proof verification of STARKs in SNARKs.
@@ -15,15 +14,8 @@
 /// SAFETY: There are some bias complications with using this challenger. In particular, 
 /// samples are actually random in [0, 2^32) and then reduced to be in F. This means that
 /// elements of F have two possible values they map from, instead of just one.
-#[derive(Clone)]
+#[derive(Clone, Debug)]
 pub struct MultiField32Challenger<F, PF, P, const WIDTH: usize>
-=======
-/// Given a cryptographic permutation that operates on `[Field; WIDTH]`, produces a challenger
-/// that can observe and sample `PrimeField64` elements.  Can also observe values with
-/// `Hash<F, PF, N>` type.
-#[derive(Clone, Debug)]
-pub struct MultiFieldChallenger<F, PF, P, const WIDTH: usize>
->>>>>>> 54ed71d6
 where
     F: PrimeField32,
     PF: Field,
